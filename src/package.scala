package object uncore {
import Chisel._
import Node._
import scala.collection.mutable.Stack

//TODO: Remove these Networking classes from the package object once Scala bug
//SI-3439 is resolved.

case class PhysicalNetworkConfiguration(nEndpoints: Int, idBits: Int)

class PhysicalHeader(implicit conf: PhysicalNetworkConfiguration) extends Bundle {
  val src = UFix(width = conf.idBits)
  val dst = UFix(width = conf.idBits)
}

abstract class PhysicalNetworkIO[T <: Data]()(data: => T)(implicit conf: PhysicalNetworkConfiguration) extends Bundle {
  val header = (new PhysicalHeader)
  val payload = data
}

class BasicCrossbarIO[T <: Data]()(data: => T)(implicit conf: PhysicalNetworkConfiguration) extends PhysicalNetworkIO()(data)(conf) {
  override def clone = { new BasicCrossbarIO()(data).asInstanceOf[this.type] }
}

abstract class PhysicalNetwork(conf: PhysicalNetworkConfiguration) extends Component

class BasicCrossbar[T <: Data]()(data: => T)(implicit conf: PhysicalNetworkConfiguration) extends PhysicalNetwork(conf) {
  val io = new Bundle {
    val in  = Vec(conf.nEndpoints){(new FIFOIO){(new BasicCrossbarIO){data}}}.flip 
    val out = Vec(conf.nEndpoints){(new FIFOIO){(new BasicCrossbarIO){data}}}
  }

  val rdyVecs = List.fill(conf.nEndpoints)(Vec(conf.nEndpoints){Bool()})

  io.out.zip(rdyVecs).zipWithIndex.map{ case ((out, rdys), i) => {
    val rrarb = (new RRArbiter(conf.nEndpoints)){io.in(0).bits.clone}
    (rrarb.io.in, io.in, rdys).zipped.map{ case (arb, in, rdy) => {
      arb.valid := in.valid && (in.bits.header.dst === UFix(i)) 
      arb.bits := in.bits
      rdy := arb.ready && (in.bits.header.dst === UFix(i))
    }}
    out <> rrarb.io.out
  }}
  for(i <- 0 until conf.nEndpoints) {
    io.in(i).ready := rdyVecs.map(r => r(i)).reduceLeft(_||_)
  }
}

case class LogicalNetworkConfiguration(nEndpoints: Int, idBits: Int, nMasters: Int, nClients: Int)

abstract class LogicalNetwork[TileLinkType <: Bundle](endpoints: Seq[CoherenceAgentRole])(implicit conf: LogicalNetworkConfiguration) extends Component {
  val io: Vec[TileLinkType]
  val physicalNetworks: Seq[PhysicalNetwork]
  require(endpoints.length == conf.nEndpoints)
}

class LogicalHeader(implicit conf: LogicalNetworkConfiguration) extends Bundle {
  val src = UFix(width = conf.idBits)
  val dst = UFix(width = conf.idBits)
}

object FIFOedLogicalNetworkIOWrapper {
  def apply[T <: Data](in: FIFOIO[T], src: UFix = UFix(0), dst: UFix = UFix(0))(implicit conf: LogicalNetworkConfiguration) = {
    val shim = (new FIFOedLogicalNetworkIOWrapper(src, dst)){ in.bits.clone }
    shim.io.in.valid := in.valid
    shim.io.in.bits := in.bits
    in.ready := shim.io.in.ready
    shim.io.out
  }
}
class FIFOedLogicalNetworkIOWrapper[T <: Data](src: UFix, dst: UFix)(data: => T)(implicit lconf: LogicalNetworkConfiguration) extends Component {
  val io = new Bundle {
    val in = (new FIFOIO){ data }.flip
    val out = (new FIFOIO){(new LogicalNetworkIO){ data }} 
  }
  io.out.valid := io.in.valid
  io.out.bits.payload := io.in.bits
  io.out.bits.header.dst := dst
  io.out.bits.header.src := src
  io.in.ready := io.out.ready
}

object FIFOedLogicalNetworkIOUnwrapper {
  def apply[T <: Data](in: FIFOIO[LogicalNetworkIO[T]])(implicit conf: LogicalNetworkConfiguration) = {
    val shim = (new FIFOedLogicalNetworkIOUnwrapper){ in.bits.payload.clone }
    shim.io.in.valid := in.valid
    shim.io.in.bits := in.bits
    in.ready := shim.io.in.ready
    shim.io.out
  }
}
class FIFOedLogicalNetworkIOUnwrapper[T <: Data]()(data: => T)(implicit lconf: LogicalNetworkConfiguration) extends Component {
  val io = new Bundle {
    val in = (new FIFOIO){(new LogicalNetworkIO){ data }}.flip
    val out = (new FIFOIO){ data }
  }
  io.out.valid := io.in.valid
  io.out.bits := io.in.bits.payload
  io.in.ready := io.out.ready
}

class LogicalNetworkIO[T <: Data]()(data: => T)(implicit conf: LogicalNetworkConfiguration) extends Bundle {
  val header = new LogicalHeader
  val payload = data
  override def clone = { new LogicalNetworkIO()(data).asInstanceOf[this.type] }
}
<<<<<<< HEAD
=======

>>>>>>> 29d3344a
}<|MERGE_RESOLUTION|>--- conflicted
+++ resolved
@@ -104,8 +104,5 @@
   val payload = data
   override def clone = { new LogicalNetworkIO()(data).asInstanceOf[this.type] }
 }
-<<<<<<< HEAD
-=======
 
->>>>>>> 29d3344a
 }